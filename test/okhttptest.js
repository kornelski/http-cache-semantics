'use strict';
/*
 * Copyright (C) 2011 The Android Open Source Project
 *
 * Licensed under the Apache License, Version 2.0 (the "License");
 * you may not use this file except in compliance with the License.
 * You may obtain a copy of the License at
 *
 *      http://www.apache.org/licenses/LICENSE-2.0
 *
 * Unless required by applicable law or agreed to in writing, software
 * distributed under the License is distributed on an "AS IS" BASIS,
 * WITHOUT WARRANTIES OR CONDITIONS OF ANY KIND, either express or implied.
 * See the License for the specific language governing permissions and
 * limitations under the License.
 */

const assert = require('assert');
const CachePolicy = require('..');

describe('okhttp tests', function() {
    it('response caching by response code', function() {
        // Test each documented HTTP/1.1 code, plus the first unused value in each range.
        // http://www.w3.org/Protocols/rfc2616/rfc2616-sec10.html

        assertCached(false, 100);
        assertCached(false, 101);
        assertCached(false, 102);
        assertCached(true, 200);
        assertCached(false, 201);
        assertCached(false, 202);
        assertCached(true, 203);
        assertCached(true, 204);
        assertCached(false, 205);
        assertCached(false, 206); //Electing to not cache partial responses
        assertCached(false, 207);
        assertCached(true, 300);
        assertCached(true, 301);
        assertCached(true, 302);
        // assertCached(false, 303);
        assertCached(false, 304);
        assertCached(false, 305);
        assertCached(false, 306);
        assertCached(true, 307);
        assertCached(true, 308);
        assertCached(false, 400);
        assertCached(false, 401);
        assertCached(false, 402);
        assertCached(false, 403);
        assertCached(true, 404);
        assertCached(true, 405);
        assertCached(false, 406);
        assertCached(false, 408);
        assertCached(false, 409);
        // the HTTP spec permits caching 410s, but the RI doesn't.
        assertCached(true, 410);
        assertCached(false, 411);
        assertCached(false, 412);
        assertCached(false, 413);
        assertCached(true, 414);
        assertCached(false, 415);
        assertCached(false, 416);
        assertCached(false, 417);
        assertCached(false, 418);
        assertCached(false, 429);

        assertCached(false, 500);
        assertCached(true, 501);
        assertCached(false, 502);
        assertCached(false, 503);
        assertCached(false, 504);
        assertCached(false, 505);
        assertCached(false, 506);
    });

    function assertCached(shouldPut, responseCode) {
        let expectedResponseCode = responseCode;

        const mockResponse = {
            headers: {
                'last-modified': formatDate(-1, 3600),
                expires: formatDate(1, 3600),
                'www-authenticate': 'challenge',
            },
            status: responseCode,
            body: 'ABCDE',
        };
        if (responseCode == 407) {
            mockResponse.headers['proxy-authenticate'] =
                'Basic realm="protected area"';
        } else if (responseCode == 401) {
            mockResponse.headers['www-authenticate'] =
                'Basic realm="protected area"';
        } else if (responseCode == 204 || responseCode == 205) {
            mockResponse.body = ''; // We forbid bodies for 204 and 205.
        }

        const request = { url: '/', headers: {} };

        const cache = new CachePolicy(request, mockResponse, { shared: false });

        assert.equal(shouldPut, cache.storable());
    }

    it('default expiration date fully cached for less than24 hours', function() {
        //      last modified: 105 seconds ago
        //             served:   5 seconds ago
        //   default lifetime: (105 - 5) / 10 = 10 seconds
        //            expires:  10 seconds from served date = 5 seconds from now
        const cache = new CachePolicy(
            { headers: {} },
            {
                headers: {
                    'last-modified': formatDate(-105, 1),
                    date: formatDate(-5, 1),
                },
                body: 'A',
            },
            { shared: false }
        );

        assert(cache.timeToLive() > 4000);
    });

    it('default expiration date fully cached for more than24 hours', function() {
        //      last modified: 105 days ago
        //             served:   5 days ago
        //   default lifetime: (105 - 5) / 10 = 10 days
        //            expires:  10 days from served date = 5 days from now
        const cache = new CachePolicy(
            { headers: {} },
            {
                headers: {
                    'last-modified': formatDate(-105, 3600 * 24),
                    date: formatDate(-5, 3600 * 24),
                },
                body: 'A',
            },
            { shared: false }
        );

        assert(cache.maxAge() >= 10 * 3600 * 24);
        assert(cache.timeToLive() + 1000 >= 5 * 3600 * 24);
    });

    it('max age in the past with date header but no last modified header', function() {
        // Chrome interprets max-age relative to the local clock. Both our cache
        // and Firefox both use the earlier of the local and server's clock.
        const cache = new CachePolicy(
            { headers: {} },
            {
                headers: {
                    date: formatDate(-120, 1),
                    'cache-control': 'max-age=60',
                },
            },
            { shared: false }
        );

        assert(!cache.stale());
    });

<<<<<<< HEAD
    it('maxAge timetolive', function() {
        const cache = new CachePolicy(
            { headers: {} },
            {
                headers: {
                    date: formatDate(120, 1),
                    'cache-control': 'max-age=60',
                },
            },
            { shared: false }
        );

        assert(!cache.stale());
        assert.equal(cache.timeToLive(), 60000);
    });

    it('stale-if-error timetolive', function() {
        const cache = new CachePolicy(
            { headers: {} },
            {
                headers: {
                    date: formatDate(120, 1),
                    'cache-control': 'max-age=60, stale-if-error=200',
                },
            },
            { shared: false }
        );

        assert(!cache.stale());
        assert.equal(cache.timeToLive(), 260000);
    });

    it('stale-while-revalidate timetolive', function() {
        const cache = new CachePolicy(
            { headers: {} },
            {
                headers: {
                    date: formatDate(120, 1),
                    'cache-control': 'max-age=60, stale-while-revalidate=200',
                },
            },
            { shared: false }
        );

        assert(!cache.stale());
        assert.equal(cache.timeToLive(), 260000);
    });

    it('maxAgePreferredOverLowerSharedMaxAge', function() {
=======
    it('max age preferred over lower shared max age', function() {
>>>>>>> 2c2fac2d
        const cache = new CachePolicy(
            { headers: {} },
            {
                headers: {
                    date: formatDate(-2, 60),
                    'cache-control': 's-maxage=60, max-age=180',
                },
            },
            { shared: false }
        );

        assert.equal(cache.maxAge(), 180);
    });

    it('max age preferred over higher max age', function() {
        const cache = new CachePolicy(
            { headers: {} },
            {
                headers: {
                    age: 360,
                    'cache-control': 's-maxage=60, max-age=180',
                },
            },
            { shared: false }
        );

        assert(cache.stale());
    });

    it('request method options is not cached', function() {
        testRequestMethodNotCached('OPTIONS');
    });

    it('request method put is not cached', function() {
        testRequestMethodNotCached('PUT');
    });

    it('request method delete is not cached', function() {
        testRequestMethodNotCached('DELETE');
    });

    it('request method trace is not cached', function() {
        testRequestMethodNotCached('TRACE');
    });

    function testRequestMethodNotCached(method) {
        // 1. seed the cache (potentially)
        // 2. expect a cache hit or miss
        const cache = new CachePolicy(
            { method, headers: {} },
            {
                headers: {
                    expires: formatDate(1, 3600),
                },
            },
            { shared: false }
        );

        assert(cache.stale());
    }

    it('etag and expiration date in the future', function() {
        const cache = new CachePolicy(
            { headers: {} },
            {
                headers: {
                    etag: 'v1',
                    'last-modified': formatDate(-2, 3600),
                    expires: formatDate(1, 3600),
                },
            },
            { shared: false }
        );

        assert(cache.timeToLive() > 0);
    });

    it('client side no store', function() {
        const cache = new CachePolicy(
            {
                headers: {
                    'cache-control': 'no-store',
                },
            },
            {
                headers: {
                    'cache-control': 'max-age=60',
                },
            },
            { shared: false }
        );

        assert(!cache.storable());
    });

    it('request max age', function() {
        const cache = new CachePolicy(
            { headers: {} },
            {
                headers: {
                    'last-modified': formatDate(-2, 3600),
                    age: 60,
                    expires: formatDate(1, 3600),
                },
            },
            { shared: false }
        );

        assert(!cache.stale());
        assert(cache.age() >= 60);

        assert(
            cache.satisfiesWithoutRevalidation({
                headers: {
                    'cache-control': 'max-age=90',
                },
            })
        );

        assert(
            !cache.satisfiesWithoutRevalidation({
                headers: {
                    'cache-control': 'max-age=30',
                },
            })
        );
    });

    it('request min fresh', function() {
        const cache = new CachePolicy(
            { headers: {} },
            {
                headers: {
                    'cache-control': 'max-age=60',
                },
            },
            { shared: false }
        );

        assert(!cache.stale());

        assert(
            !cache.satisfiesWithoutRevalidation({
                headers: {
                    'cache-control': 'min-fresh=120',
                },
            })
        );

        assert(
            cache.satisfiesWithoutRevalidation({
                headers: {
                    'cache-control': 'min-fresh=10',
                },
            })
        );
    });

    it('request max stale', function() {
        const cache = new CachePolicy(
            { headers: {} },
            {
                headers: {
                    'cache-control': 'max-age=120',
                    age: 4*60,
                },
            },
            { shared: false }
        );

        assert(cache.stale());

        assert(
            cache.satisfiesWithoutRevalidation({
                headers: {
                    'cache-control': 'max-stale=180',
                },
            })
        );

        assert(
            cache.satisfiesWithoutRevalidation({
                headers: {
                    'cache-control': 'max-stale',
                },
            })
        );

        assert(
            !cache.satisfiesWithoutRevalidation({
                headers: {
                    'cache-control': 'max-stale=10',
                },
            })
        );
    });

    it('request max stale not honored with must revalidate', function() {
        const cache = new CachePolicy(
            { headers: {} },
            {
                headers: {
                    'cache-control': 'max-age=120, must-revalidate',
                    age: 360,
                },
            },
            { shared: false }
        );

        assert(cache.stale());

        assert(
            !cache.satisfiesWithoutRevalidation({
                headers: {
                    'cache-control': 'max-stale=180',
                },
            })
        );

        assert(
            !cache.satisfiesWithoutRevalidation({
                headers: {
                    'cache-control': 'max-stale',
                },
            })
        );
    });

    it('get headers deletes cached100 level warnings', function() {
        const cache = new CachePolicy(
            { headers: {} },
            {
                headers: {
                    warning: '199 test danger, 200 ok ok',
                },
            }
        );

        assert.equal('200 ok ok', cache.responseHeaders().warning);
    });

    it('do not cache partial response', function() {
        const cache = new CachePolicy(
            { headers: {} },
            {
                status: 206,
                headers: {
                    'content-range': 'bytes 100-100/200',
                    'cache-control': 'max-age=60',
                },
            }
        );
        assert(!cache.storable());
    });

    function formatDate(delta, unit) {
        return new Date(Date.now() + delta * unit * 1000).toUTCString();
    }
});<|MERGE_RESOLUTION|>--- conflicted
+++ resolved
@@ -160,7 +160,6 @@
         assert(!cache.stale());
     });
 
-<<<<<<< HEAD
     it('maxAge timetolive', function() {
         const cache = new CachePolicy(
             { headers: {} },
@@ -209,10 +208,7 @@
         assert.equal(cache.timeToLive(), 260000);
     });
 
-    it('maxAgePreferredOverLowerSharedMaxAge', function() {
-=======
     it('max age preferred over lower shared max age', function() {
->>>>>>> 2c2fac2d
         const cache = new CachePolicy(
             { headers: {} },
             {
